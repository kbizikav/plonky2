blake2b_g_function:
    // Function to mix two input words, x and y, into the four words indexed by a, b, c, d (which
    // are in the range 0..16) in the internal state.
    // The internal state is stored in memory starting at the address start.
<<<<<<< HEAD
    // stack: a, b, c, d, x, y, start, retdest
    %stack (indices: 4) -> (indices, indices)
    // stack: a, b, c, d, a, b, c, d, x, y, start, retdest
    DUP11
    // stack: start, a, b, c, d, a, b, c, d, x, y, start, retdest
    %stack (start, a, b, c, d) -> (d, start, c, start, b, start, a, start)
    // stack: d, start, c, start, b, start, a, start, a, b, c, d, x, y, start, retdest
    ADD
    %mload_kernel_general
    // stack: v[d], c, start, b, start, a, start, a, b, c, d, x, y, start, retdest
    %stack (vd, remaining: 6) -> (remaining, vd)
    // stack: c, start, b, start, a, start, v[d], a, b, c, d, x, y, start, retdest
    ADD
    %mload_kernel_general
    %stack (vc, remaining: 4) -> (remaining, vc)
    // stack: b, start, a, start, v[c], v[d], a, b, c, d, x, y, start, retdest
    ADD
    %mload_kernel_general
    // stack: v[b], a, start, v[c], v[d], a, b, c, d, x, y, start, retdest
    %stack (vb, remaining: 2) -> (remaining, vb)
    // stack: a, start, v[b], v[c], v[d], a, b, c, d, x, y, start, retdest
    ADD
    %mload_kernel_general
    // stack: v[a], v[b], v[c], v[d], a, b, c, d, x, y, start, retdest
=======
    // stack: a, b, c, d, x, y, start
    DUP4
    DUP4
    DUP4
    DUP4
    // stack: a, b, c, d, a, b, c, d, x, y, start
    DUP11
    // stack: start, a, b, c, d, a, b, c, d, x, y, start
    ADD
    %mload_kernel_general
    // stack: v[a], b, c, d, a, b, c, d, x, y, start
    SWAP1
    // stack: b, v[a], c, d, a, b, c, d, x, y, start
    DUP11
    // stack: start, b, v[a], c, d, a, b, c, d, x, y, start
    ADD
    %mload_kernel_general
    // stack: v[b], v[a], c, d, a, b, c, d, x, y, start
    SWAP2
    // stack: c, v[a], v[b], d, a, b, c, d, x, y, start
    DUP11
    // stack: start, c, v[a], v[b], d, a, b, c, d, x, y, start
    ADD
    %mload_kernel_general
    // stack: v[c], v[a], v[b], d, a, b, c, d, x, y, start
    SWAP3
    // stack: d, v[a], v[b], v[c], a, b, c, d, x, y, start
    DUP11
    // stack: start, d, v[a], v[b], v[c], a, b, c, d, x, y, start
    ADD
    %mload_kernel_general
    // stack: v[d], v[a], v[b], v[c], a, b, c, d, x, y, start
    %stack (vd, vs: 3) -> (vs, vd)
    // stack: v[a], v[b], v[c], v[d], a, b, c, d, x, y, start
>>>>>>> 35fb1499
    DUP2
    // stack: v[b], v[a], v[b], v[c], v[d], a, b, c, d, x, y, start, retdest
    DUP10
    // stack: x, v[b], v[a], v[b], v[c], v[d], a, b, c, d, x, y, start, retdest
    ADD
    ADD
    %as_u64
    // stack: v[a]' = (v[a] + v[b] + x) % 2^64, v[b], v[c], v[d], a, b, c, d, x, y, start, retdest
    %stack (a, b, c, d) -> (a, d, a, b, c, d)
    // stack: v[a]', v[d], v[a]', v[b], v[c], v[d], a, b, c, d, x, y, start, retdest
    XOR
    %rotr_64(32)
    // stack: v[d]' = (v[d] ^ v[a]') >>> 32, v[a]', v[b], v[c], v[d], a, b, c, d, x, y, start, retdest
    %stack (top: 4, vd) -> (top)
    // stack: v[d]', v[a]', v[b], v[c], a, b, c, d, x, y, start, retdest
    %stack (d, a, b, c) -> (c, d, a, b, d)
    // stack: v[c], v[d]', v[a]', v[b], v[d]', a, b, c, d, x, y, start, retdest
    ADD
    %as_u64
    // stack: v[c]' = (v[c] + v[d]') % 2^64, v[a]', v[b], v[d]', a, b, c, d, x, y, start, retdest
    %stack (c, a, b, d) -> (b, c, a, c, d)
    // stack: v[b], v[c]', v[a]', v[c]', v[d]', a, b, c, d, x, y, start, retdest
    XOR
    %rotr_64(24)
    // stack: v[b]' = (v[b] ^ v[c]') >>> 24, v[a]', v[c]', v[d]', a, b, c, d, x, y, start, retdest
    SWAP1
    // stack: v[a]', v[b]', v[c]', v[d]', a, b, c, d, x, y, start, retdest
    DUP2
    // stack: v[b]', v[a]', v[b]', v[c]', v[d]', a, b, c, d, x, y, start, retdest
    DUP11
    // stack: y, v[b]', v[a]', v[b]', v[c]', v[d]', a, b, c, d, x, y, start, retdest
    ADD
    ADD
    %as_u64
    // stack: v[a]'' = (v[a]' + v[b]' + y) % 2^64, v[b]', v[c]', v[d]', a, b, c, d, x, y, start, retdest
    SWAP3
    // stack: v[d]', v[b]', v[c]', v[a]'', a, b, c, d, x, y, start, retdest
    DUP4
    // stack: v[a]'', v[d]', v[b]', v[c]', v[a]'', a, b, c, d, x, y, start, retdest
    XOR
    %rotr_64(16)
    // stack: v[d]'' = (v[a]'' ^ v[d]') >>> 8, v[b]', v[c]', v[a]'', a, b, c, d, x, y, start, retdest
    SWAP2
    // stack: v[c]', v[b]', v[d]'', v[a]'', a, b, c, d, x, y, start, retdest
    DUP3
    // stack: v[d]'', v[c]', v[b]', v[d]'', v[a]'', a, b, c, d, x, y, start, retdest
    ADD
    %as_u64
    // stack: v[c]'' = (v[c]' + v[d]'') % 2^64, v[b]', v[d]'', v[a]'', a, b, c, d, x, y, start, retdest
    DUP1
    // stack: v[c]'', v[c]'', v[b]', v[d]'', v[a]'', a, b, c, d, x, y, start, retdest
    SWAP2
    // stack: v[b]', v[c]'', v[c]'', v[d]'', v[a]'', a, b, c, d, x, y, start, retdest
    XOR
    %rotr_64(63)
    // stack: v[b]'' = (v[b]' ^ v[c]'') >>> 7, v[c]'', v[d]'', v[a]'', a, b, c, d, x, y, start, retdest
    %stack (vb, vc, vd, va, a, b, c, d, x, y, start) -> (start, a, va, start, b, vb, start, c, vc, start, d, vd)
    // stack: start, a, v[a]'', start, b, v[b]'', start, c, v[c]'', start, d, v[d]'', retdest
    ADD
    %mstore_kernel_general
    ADD
    %mstore_kernel_general
    ADD
    %mstore_kernel_general
    ADD
    %mstore_kernel_general
    // stack: retdest
    JUMP

call_blake2b_g_function:
    // stack: a, b, c, d, x_idx, y_idx, round, start, retdest
    DUP6
    // stack: y_idx, a, b, c, d, x_idx, y_idx, round, start, retdest
    DUP8
    // stack: round, y_idx, a, b, c, d, x_idx, y_idx, round, start, retdest
    %blake2b_permutation
    // stack: s[y_idx], a, b, c, d, x_idx, y_idx, round, start, retdest
    %blake2b_message_addr
    ADD
    %mload_kernel_general
    // stack: m[s[y_idx]], a, b, c, d, x_idx, y_idx, round, start, retdest
    DUP6
    // stack: x_idx, m[s[y_idx]], a, b, c, d, x_idx, y_idx, round, start, retdest
    DUP9
    // stack: round, x_idx, m[s[y_idx]], a, b, c, d, x_idx, y_idx, round, start, retdest
    %blake2b_permutation
    // stack: s[x_idx], m[s[y_idx]], a, b, c, d, x_idx, y_idx, round, start, retdest
    %blake2b_message_addr
    ADD
    %mload_kernel_general
<<<<<<< HEAD
    // stack: m[s[x_idx]], m[s[y_idx]], a, b, c, d, x_idx, y_idx, round, start, retdest
    %stack (mm: 2, abcd: 4, xy: 2, r, s) -> (abcd, mm, s)
    // stack: a, b, c, d, m[s[x_idx]], m[s[y_idx]], start, retdest
    %jump(blake2b_g_function)

global run_g_function_round:
    // stack: round, start, retdest
    PUSH g_function_return_1
    // stack: g_function_return_1, round, start, retdest
    %stack (ret, r, s) -> (0, 4, 8, 12, 0, 1, r, s, ret, r, s)
    // stack: a=0, b=4, c=8, d=12, x_idx=0, y_idx=1, round, start, g_function_return_1, round, start, retdest
    %jump(call_blake2b_g_function)
g_function_return_1:
    // stack: round, start, retdest
    PUSH g_function_return_2
    // stack: g_function_return_2, round, start, retdest
    %stack (ret, r, s) -> (1, 5, 9, 13, 2, 3, r, s, ret, r, s)
    // stack: a=1, b=5, c=9, d=13, x_idx=2, y_idx=3, round, start, g_function_return_2, round, start, retdest
    %jump(call_blake2b_g_function)
g_function_return_2:
    // stack: round, start, retdest
    PUSH g_function_return_3
    // stack: g_function_return_3, round, start, retdest
    %stack (ret, r, s) -> (2, 6, 10, 14, 4, 5, r, s, ret, r, s)
    // stack: a=2, b=6, c=10, d=14, x_idx=4, y_idx=5, round, start, g_function_return_3, round, start, retdest
    %jump(call_blake2b_g_function)
g_function_return_3:
    // stack: round, start, retdest
    PUSH g_function_return_4
    // stack: g_function_return_4, round, start, retdest
    %stack (ret, r, s) -> (3, 7, 11, 15, 6, 7, r, s, ret, r, s)
    // stack: a=3, b=7, c=11, d=15, x_idx=6, y_idx=7, round, start, g_function_return_4, round, start, retdest
    %jump(call_blake2b_g_function)
g_function_return_4:
    // stack: round, start, retdest
    PUSH g_function_return_5
    // stack: g_function_return_5, round, start, retdest
    %stack (ret, r, s) -> (0, 5, 10, 15, 8, 9, r, s, ret, r, s)
    // stack: a=0, b=5, c=10, d=15, x_idx=8, y_idx=9, round, start, g_function_return_5, round, start, retdest
    %jump(call_blake2b_g_function)
g_function_return_5:
    // stack: round, start, retdest
    PUSH g_function_return_6
    // stack: g_function_return_6, round, start, retdest
    %stack (ret, r, s) -> (1, 6, 11, 12, 10, 11, r, s, ret, r, s)
    // stack: a=1, b=6, c=11, d=12, x_idx=10, y_idx=11, round, start, g_function_return_6, round, start, retdest
    %jump(call_blake2b_g_function)
g_function_return_6:
    // stack: round, start, retdest
    PUSH g_function_return_7
    // stack: g_function_return_7, round, start, retdest
    %stack (ret, r, s) -> (2, 7, 8, 13, 12, 13, r, s, ret, r, s)
    // stack: a=2, b=7, c=8, d=13, x_idx=12, y_idx=13, round, start, g_function_return_7, round, start, retdest
    %jump(call_blake2b_g_function)
g_function_return_7:
    // stack: round, start, retdest
    PUSH g_function_return_8
    // stack: g_function_return_8, round, start, retdest
    %stack (ret, r, s) -> (3, 4, 9, 14, 14, 15, r, s, ret, r, s)
    // stack: a=3, b=4, c=9, d=14, x_idx=14, y_idx=15, round, start, g_function_return_8, round, start, retdest
    %jump(call_blake2b_g_function)
g_function_return_8:
    // stack: round, start, retdest
    SWAP1
    // stack: start, round, retdest
    SWAP2
    // stack: retdest, round, start
    JUMP


=======
    // stack: m[s[x_idx]], m[s[y_idx]], round, start
    %stack (ss: 2, r, s) -> (ss, s, r, s)
    // stack: m[s[x_idx]], m[s[y_idx]], start, round, start
    PUSH $d
    PUSH $c
    PUSH $b
    PUSH $a
    // stack: a, b, c, d, m[s[x_idx]], m[s[y_idx]], start, round, start
    %blake2b_g_function
    // stack: round, start
%endmacro

run_g_function_round:
    // stack: round, start, retdest
    %call_blake2b_g_function(0, 4, 8, 12, 0, 1)
    %call_blake2b_g_function(1, 5, 9, 13, 2, 3)
    %call_blake2b_g_function(2, 6, 10, 14, 4, 5)
    %call_blake2b_g_function(3, 7, 11, 15, 6, 7)
    %call_blake2b_g_function(0, 5, 10, 15, 8, 9)
    %call_blake2b_g_function(1, 6, 11, 12, 10, 11)
    %call_blake2b_g_function(2, 7, 8, 13, 12, 13)
    %call_blake2b_g_function(3, 4, 9, 14, 14, 15)
    %stack (r, s, ret) -> (ret, r, s)
    // stack: retdest, round, start
    JUMP

>>>>>>> 35fb1499
global run_12_rounds_g_function:
    // stack: start, retdest
    PUSH 0
    // stack: round=0, start, retdest
run_next_round_g_function:
    // stack: round, start, retdest
    PUSH run_next_round_g_function_return
    // stack: run_next_round_g_function_return, round, start, retdest
    SWAP2
    // stack: start, round, run_next_round_g_function_return, retdest
    SWAP1
    // stack: round, start, run_next_round_g_function_return, retdest
    %jump(run_g_function_round)
run_next_round_g_function_return:
    // stack: round, start, retdest
    %increment
    // stack: round+1, start, retdest
    DUP1
    // stack: round+1, round+1, start, retdest
    %lt_const(12)
    // stack: round+1 < 12, round+1, start, retdest
    %jumpi(run_next_round_g_function)
    // stack: round+1, start, retdest
    %pop2
    // stack: retdest
    JUMP
<|MERGE_RESOLUTION|>--- conflicted
+++ resolved
@@ -1,33 +1,7 @@
-blake2b_g_function:
+%macro blake2b_g_function
     // Function to mix two input words, x and y, into the four words indexed by a, b, c, d (which
     // are in the range 0..16) in the internal state.
     // The internal state is stored in memory starting at the address start.
-<<<<<<< HEAD
-    // stack: a, b, c, d, x, y, start, retdest
-    %stack (indices: 4) -> (indices, indices)
-    // stack: a, b, c, d, a, b, c, d, x, y, start, retdest
-    DUP11
-    // stack: start, a, b, c, d, a, b, c, d, x, y, start, retdest
-    %stack (start, a, b, c, d) -> (d, start, c, start, b, start, a, start)
-    // stack: d, start, c, start, b, start, a, start, a, b, c, d, x, y, start, retdest
-    ADD
-    %mload_kernel_general
-    // stack: v[d], c, start, b, start, a, start, a, b, c, d, x, y, start, retdest
-    %stack (vd, remaining: 6) -> (remaining, vd)
-    // stack: c, start, b, start, a, start, v[d], a, b, c, d, x, y, start, retdest
-    ADD
-    %mload_kernel_general
-    %stack (vc, remaining: 4) -> (remaining, vc)
-    // stack: b, start, a, start, v[c], v[d], a, b, c, d, x, y, start, retdest
-    ADD
-    %mload_kernel_general
-    // stack: v[b], a, start, v[c], v[d], a, b, c, d, x, y, start, retdest
-    %stack (vb, remaining: 2) -> (remaining, vb)
-    // stack: a, start, v[b], v[c], v[d], a, b, c, d, x, y, start, retdest
-    ADD
-    %mload_kernel_general
-    // stack: v[a], v[b], v[c], v[d], a, b, c, d, x, y, start, retdest
-=======
     // stack: a, b, c, d, x, y, start
     DUP4
     DUP4
@@ -62,65 +36,64 @@
     // stack: v[d], v[a], v[b], v[c], a, b, c, d, x, y, start
     %stack (vd, vs: 3) -> (vs, vd)
     // stack: v[a], v[b], v[c], v[d], a, b, c, d, x, y, start
->>>>>>> 35fb1499
     DUP2
-    // stack: v[b], v[a], v[b], v[c], v[d], a, b, c, d, x, y, start, retdest
+    // stack: v[b], v[a], v[b], v[c], v[d], a, b, c, d, x, y, start
     DUP10
-    // stack: x, v[b], v[a], v[b], v[c], v[d], a, b, c, d, x, y, start, retdest
+    // stack: x, v[b], v[a], v[b], v[c], v[d], a, b, c, d, x, y, start
     ADD
     ADD
     %as_u64
-    // stack: v[a]' = (v[a] + v[b] + x) % 2^64, v[b], v[c], v[d], a, b, c, d, x, y, start, retdest
+    // stack: v[a]' = (v[a] + v[b] + x) % 2^64, v[b], v[c], v[d], a, b, c, d, x, y, start
     %stack (a, b, c, d) -> (a, d, a, b, c, d)
-    // stack: v[a]', v[d], v[a]', v[b], v[c], v[d], a, b, c, d, x, y, start, retdest
+    // stack: v[a]', v[d], v[a]', v[b], v[c], v[d], a, b, c, d, x, y, start
     XOR
     %rotr_64(32)
-    // stack: v[d]' = (v[d] ^ v[a]') >>> 32, v[a]', v[b], v[c], v[d], a, b, c, d, x, y, start, retdest
+    // stack: v[d]' = (v[d] ^ v[a]') >>> 32, v[a]', v[b], v[c], v[d], a, b, c, d, x, y, start
     %stack (top: 4, vd) -> (top)
-    // stack: v[d]', v[a]', v[b], v[c], a, b, c, d, x, y, start, retdest
+    // stack: v[d]', v[a]', v[b], v[c], a, b, c, d, x, y, start
     %stack (d, a, b, c) -> (c, d, a, b, d)
-    // stack: v[c], v[d]', v[a]', v[b], v[d]', a, b, c, d, x, y, start, retdest
+    // stack: v[c], v[d]', v[a]', v[b], v[d]', a, b, c, d, x, y, start
     ADD
     %as_u64
-    // stack: v[c]' = (v[c] + v[d]') % 2^64, v[a]', v[b], v[d]', a, b, c, d, x, y, start, retdest
+    // stack: v[c]' = (v[c] + v[d]') % 2^64, v[a]', v[b], v[d]', a, b, c, d, x, y, start
     %stack (c, a, b, d) -> (b, c, a, c, d)
-    // stack: v[b], v[c]', v[a]', v[c]', v[d]', a, b, c, d, x, y, start, retdest
+    // stack: v[b], v[c]', v[a]', v[c]', v[d]', a, b, c, d, x, y, start
     XOR
     %rotr_64(24)
-    // stack: v[b]' = (v[b] ^ v[c]') >>> 24, v[a]', v[c]', v[d]', a, b, c, d, x, y, start, retdest
+    // stack: v[b]' = (v[b] ^ v[c]') >>> 24, v[a]', v[c]', v[d]', a, b, c, d, x, y, start
     SWAP1
-    // stack: v[a]', v[b]', v[c]', v[d]', a, b, c, d, x, y, start, retdest
+    // stack: v[a]', v[b]', v[c]', v[d]', a, b, c, d, x, y, start
     DUP2
-    // stack: v[b]', v[a]', v[b]', v[c]', v[d]', a, b, c, d, x, y, start, retdest
+    // stack: v[b]', v[a]', v[b]', v[c]', v[d]', a, b, c, d, x, y, start
     DUP11
-    // stack: y, v[b]', v[a]', v[b]', v[c]', v[d]', a, b, c, d, x, y, start, retdest
+    // stack: y, v[b]', v[a]', v[b]', v[c]', v[d]', a, b, c, d, x, y, start
     ADD
     ADD
     %as_u64
-    // stack: v[a]'' = (v[a]' + v[b]' + y) % 2^64, v[b]', v[c]', v[d]', a, b, c, d, x, y, start, retdest
+    // stack: v[a]'' = (v[a]' + v[b]' + y) % 2^64, v[b]', v[c]', v[d]', a, b, c, d, x, y, start
     SWAP3
-    // stack: v[d]', v[b]', v[c]', v[a]'', a, b, c, d, x, y, start, retdest
+    // stack: v[d]', v[b]', v[c]', v[a]'', a, b, c, d, x, y, start
     DUP4
-    // stack: v[a]'', v[d]', v[b]', v[c]', v[a]'', a, b, c, d, x, y, start, retdest
+    // stack: v[a]'', v[d]', v[b]', v[c]', v[a]'', a, b, c, d, x, y, start
     XOR
     %rotr_64(16)
-    // stack: v[d]'' = (v[a]'' ^ v[d]') >>> 8, v[b]', v[c]', v[a]'', a, b, c, d, x, y, start, retdest
+    // stack: v[d]'' = (v[a]'' ^ v[d]') >>> 8, v[b]', v[c]', v[a]'', a, b, c, d, x, y, start
     SWAP2
-    // stack: v[c]', v[b]', v[d]'', v[a]'', a, b, c, d, x, y, start, retdest
+    // stack: v[c]', v[b]', v[d]'', v[a]'', a, b, c, d, x, y, start
     DUP3
-    // stack: v[d]'', v[c]', v[b]', v[d]'', v[a]'', a, b, c, d, x, y, start, retdest
+    // stack: v[d]'', v[c]', v[b]', v[d]'', v[a]'', a, b, c, d, x, y, start
     ADD
     %as_u64
-    // stack: v[c]'' = (v[c]' + v[d]'') % 2^64, v[b]', v[d]'', v[a]'', a, b, c, d, x, y, start, retdest
+    // stack: v[c]'' = (v[c]' + v[d]'') % 2^64, v[b]', v[d]'', v[a]'', a, b, c, d, x, y, start
     DUP1
-    // stack: v[c]'', v[c]'', v[b]', v[d]'', v[a]'', a, b, c, d, x, y, start, retdest
+    // stack: v[c]'', v[c]'', v[b]', v[d]'', v[a]'', a, b, c, d, x, y, start
     SWAP2
-    // stack: v[b]', v[c]'', v[c]'', v[d]'', v[a]'', a, b, c, d, x, y, start, retdest
+    // stack: v[b]', v[c]'', v[c]'', v[d]'', v[a]'', a, b, c, d, x, y, start
     XOR
     %rotr_64(63)
-    // stack: v[b]'' = (v[b]' ^ v[c]'') >>> 7, v[c]'', v[d]'', v[a]'', a, b, c, d, x, y, start, retdest
+    // stack: v[b]'' = (v[b]' ^ v[c]'') >>> 7, v[c]'', v[d]'', v[a]'', a, b, c, d, x, y, start
     %stack (vb, vc, vd, va, a, b, c, d, x, y, start) -> (start, a, va, start, b, vb, start, c, vc, start, d, vd)
-    // stack: start, a, v[a]'', start, b, v[b]'', start, c, v[c]'', start, d, v[d]'', retdest
+    // stack: start, a, v[a]'', start, b, v[b]'', start, c, v[c]'', start, d, v[d]''
     ADD
     %mstore_kernel_general
     ADD
@@ -129,102 +102,27 @@
     %mstore_kernel_general
     ADD
     %mstore_kernel_general
-    // stack: retdest
-    JUMP
+%endmacro
 
-call_blake2b_g_function:
-    // stack: a, b, c, d, x_idx, y_idx, round, start, retdest
-    DUP6
-    // stack: y_idx, a, b, c, d, x_idx, y_idx, round, start, retdest
-    DUP8
-    // stack: round, y_idx, a, b, c, d, x_idx, y_idx, round, start, retdest
+%macro call_blake2b_g_function(a, b, c, d, x_idx, y_idx)
+    // stack: round, start
+    PUSH $y_idx
+    DUP2
+    // stack: round, y_idx, round, start
     %blake2b_permutation
-    // stack: s[y_idx], a, b, c, d, x_idx, y_idx, round, start, retdest
+    // stack: s[y_idx], round, start
     %blake2b_message_addr
     ADD
     %mload_kernel_general
-    // stack: m[s[y_idx]], a, b, c, d, x_idx, y_idx, round, start, retdest
-    DUP6
-    // stack: x_idx, m[s[y_idx]], a, b, c, d, x_idx, y_idx, round, start, retdest
-    DUP9
-    // stack: round, x_idx, m[s[y_idx]], a, b, c, d, x_idx, y_idx, round, start, retdest
+    // stack: m[s[y_idx]], round, start
+    PUSH $x_idx
+    DUP3
+    // stack: round, 2, m[s[y_idx]], round, start
     %blake2b_permutation
-    // stack: s[x_idx], m[s[y_idx]], a, b, c, d, x_idx, y_idx, round, start, retdest
+    // stack: s[x_idx], m[s[y_idx]], round, start
     %blake2b_message_addr
     ADD
     %mload_kernel_general
-<<<<<<< HEAD
-    // stack: m[s[x_idx]], m[s[y_idx]], a, b, c, d, x_idx, y_idx, round, start, retdest
-    %stack (mm: 2, abcd: 4, xy: 2, r, s) -> (abcd, mm, s)
-    // stack: a, b, c, d, m[s[x_idx]], m[s[y_idx]], start, retdest
-    %jump(blake2b_g_function)
-
-global run_g_function_round:
-    // stack: round, start, retdest
-    PUSH g_function_return_1
-    // stack: g_function_return_1, round, start, retdest
-    %stack (ret, r, s) -> (0, 4, 8, 12, 0, 1, r, s, ret, r, s)
-    // stack: a=0, b=4, c=8, d=12, x_idx=0, y_idx=1, round, start, g_function_return_1, round, start, retdest
-    %jump(call_blake2b_g_function)
-g_function_return_1:
-    // stack: round, start, retdest
-    PUSH g_function_return_2
-    // stack: g_function_return_2, round, start, retdest
-    %stack (ret, r, s) -> (1, 5, 9, 13, 2, 3, r, s, ret, r, s)
-    // stack: a=1, b=5, c=9, d=13, x_idx=2, y_idx=3, round, start, g_function_return_2, round, start, retdest
-    %jump(call_blake2b_g_function)
-g_function_return_2:
-    // stack: round, start, retdest
-    PUSH g_function_return_3
-    // stack: g_function_return_3, round, start, retdest
-    %stack (ret, r, s) -> (2, 6, 10, 14, 4, 5, r, s, ret, r, s)
-    // stack: a=2, b=6, c=10, d=14, x_idx=4, y_idx=5, round, start, g_function_return_3, round, start, retdest
-    %jump(call_blake2b_g_function)
-g_function_return_3:
-    // stack: round, start, retdest
-    PUSH g_function_return_4
-    // stack: g_function_return_4, round, start, retdest
-    %stack (ret, r, s) -> (3, 7, 11, 15, 6, 7, r, s, ret, r, s)
-    // stack: a=3, b=7, c=11, d=15, x_idx=6, y_idx=7, round, start, g_function_return_4, round, start, retdest
-    %jump(call_blake2b_g_function)
-g_function_return_4:
-    // stack: round, start, retdest
-    PUSH g_function_return_5
-    // stack: g_function_return_5, round, start, retdest
-    %stack (ret, r, s) -> (0, 5, 10, 15, 8, 9, r, s, ret, r, s)
-    // stack: a=0, b=5, c=10, d=15, x_idx=8, y_idx=9, round, start, g_function_return_5, round, start, retdest
-    %jump(call_blake2b_g_function)
-g_function_return_5:
-    // stack: round, start, retdest
-    PUSH g_function_return_6
-    // stack: g_function_return_6, round, start, retdest
-    %stack (ret, r, s) -> (1, 6, 11, 12, 10, 11, r, s, ret, r, s)
-    // stack: a=1, b=6, c=11, d=12, x_idx=10, y_idx=11, round, start, g_function_return_6, round, start, retdest
-    %jump(call_blake2b_g_function)
-g_function_return_6:
-    // stack: round, start, retdest
-    PUSH g_function_return_7
-    // stack: g_function_return_7, round, start, retdest
-    %stack (ret, r, s) -> (2, 7, 8, 13, 12, 13, r, s, ret, r, s)
-    // stack: a=2, b=7, c=8, d=13, x_idx=12, y_idx=13, round, start, g_function_return_7, round, start, retdest
-    %jump(call_blake2b_g_function)
-g_function_return_7:
-    // stack: round, start, retdest
-    PUSH g_function_return_8
-    // stack: g_function_return_8, round, start, retdest
-    %stack (ret, r, s) -> (3, 4, 9, 14, 14, 15, r, s, ret, r, s)
-    // stack: a=3, b=4, c=9, d=14, x_idx=14, y_idx=15, round, start, g_function_return_8, round, start, retdest
-    %jump(call_blake2b_g_function)
-g_function_return_8:
-    // stack: round, start, retdest
-    SWAP1
-    // stack: start, round, retdest
-    SWAP2
-    // stack: retdest, round, start
-    JUMP
-
-
-=======
     // stack: m[s[x_idx]], m[s[y_idx]], round, start
     %stack (ss: 2, r, s) -> (ss, s, r, s)
     // stack: m[s[x_idx]], m[s[y_idx]], start, round, start
@@ -251,7 +149,6 @@
     // stack: retdest, round, start
     JUMP
 
->>>>>>> 35fb1499
 global run_12_rounds_g_function:
     // stack: start, retdest
     PUSH 0
